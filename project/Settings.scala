import sbt._
import java.lang.{ Runtime => JRuntime }
import org.portablescala.sbtplatformdeps.PlatformDepsPlugin.autoImport._

/**
  * Application settings and dependencies
  */
object Settings {
  object Definitions {

    /** The name of the application */
    val name = "ocs3"

    /** Options for the scala compiler */
    val scalacOptions = Seq(
      "-deprecation",                      // Emit warning and location for usages of deprecated APIs.
      "-encoding", "utf-8",                // Specify character encoding used by source files.
      "-explaintypes",                     // Explain type errors in more detail.
      "-feature",                          // Emit warning and location for usages of features that should be imported explicitly.
      "-language:existentials",            // Existential types (besides wildcard types) can be written and inferred
      "-language:experimental.macros",     // Allow macro definition (besides implementation and application)
      "-language:higherKinds",             // Allow higher-kinded types
      "-language:implicitConversions",     // Allow definition of implicit functions called views
      "-unchecked",                        // Enable additional warnings where generated code depends on assumptions.
      "-Xcheckinit",                       // Wrap field accessors to throw an exception on uninitialized access.
      "-Xfatal-warnings",                  // Fail the compilation if there are any warnings.
      "-Xfuture",                          // Turn on future language features.
      "-Xlint:adapted-args",               // Warn if an argument list is modified to match the receiver.
      "-Xlint:by-name-right-associative",  // By-name parameter of right associative operator.
      "-Xlint:constant",                   // Evaluation of a constant arithmetic expression results in an error.
      "-Xlint:delayedinit-select",         // Selecting member of DelayedInit.
      "-Xlint:doc-detached",               // A Scaladoc comment appears to be detached from its element.
      "-Xlint:inaccessible",               // Warn about inaccessible types in method signatures.
      "-Xlint:infer-any",                  // Warn when a type argument is inferred to be `Any`.
      "-Xlint:missing-interpolator",       // A string literal appears to be missing an interpolator id.
      "-Xlint:nullary-override",           // Warn when non-nullary `def f()' overrides nullary `def f'.
      "-Xlint:nullary-unit",               // Warn when nullary methods return Unit.
      "-Xlint:option-implicit",            // Option.apply used implicit view.
      "-Xlint:package-object-classes",     // Class or object defined in package object.
      "-Xlint:poly-implicit-overload",     // Parameterized overloaded implicit methods are not visible as view bounds.
      "-Xlint:private-shadow",             // A private field (or class parameter) shadows a superclass field.
      "-Xlint:stars-align",                // Pattern sequence wildcard must align with sequence component.
      "-Xlint:type-parameter-shadow",      // A local type parameter shadows a type already in scope.
      "-Xlint:unsound-match",              // Pattern match may not be typesafe.
      "-Yno-adapted-args",                 // Do not adapt an argument list (either by inserting () or creating a tuple) to match the receiver.
      "-Ypartial-unification",             // Enable partial unification in type constructor inference
      "-Ywarn-dead-code",                  // Warn when dead code is identified.
      "-Ywarn-extra-implicit",             // Warn when more than one implicit parameter section is defined.
      "-Ywarn-inaccessible",               // Warn about inaccessible types in method signatures.
      "-Ywarn-infer-any",                  // Warn when a type argument is inferred to be `Any`.
      "-Ywarn-nullary-override",           // Warn when non-nullary `def f()' overrides nullary `def f'.
      "-Ywarn-nullary-unit",               // Warn when nullary methods return Unit.
      "-Ywarn-numeric-widen",              // Warn when numerics are widened.
      "-Ywarn-unused:implicits",           // Warn if an implicit parameter is unused.
      "-Ywarn-unused:imports",             // Warn if an import selector is not referenced.
      "-Ywarn-unused:locals",              // Warn if a local definition is unused.
      "-Ywarn-unused:params",              // Warn if a value parameter is unused.
      "-Ywarn-unused:patvars",             // Warn if a variable bound in a pattern is unused.
      "-Ywarn-unused:privates",            // Warn if a private member is unused.
      "-Ywarn-value-discard",              // Warn when non-Unit expression results are unused.
<<<<<<< HEAD
      "-Ybackend-parallelism", JRuntime.getRuntime.availableProcessors.toString, // Run some tasks in parallel
      "-Yrangepos"
=======
      "-Yrangepos",
      "-Ybackend-parallelism", JRuntime.getRuntime.availableProcessors.toString // Run some tasks in parallel
>>>>>>> 8b3788de
    )
  }

  /** Library versions */
  object LibraryVersions {
    val scalaVersion = "2.12.8"

    // ScalaJS libraries
    val scalaDom                = "0.9.6"
    val scalajsReact            = "1.3.1"
    val booPickle               = "1.3.0"
    val diode                   = "1.1.4"
    val diodeReact              = "1.1.4.131"
    val javaTimeJS              = "2.0.0-RC1"
    val javaLogJS               = "0.1.5"
    val scalaJQuery             = "1.2"
    val scalaJSReactVirtualized = "0.4.3"
    val scalaJSReactClipboard   = "0.5.2"
    val scalaJSReactDraggable   = "0.2.3"
    val scalaJSReactSortable    = "0.1.1"

    // Scala libraries
<<<<<<< HEAD
    val catsEffectVersion       = "1.0.0"
    val catsVersion             = "1.4.0"
    val mouseVersion            = "0.19"
    val fs2Version              = "1.0.0"
=======
    val catsEffectVersion       = "0.10.1"
    val catsVersion             = "1.5.0"
    val mouseVersion            = "0.20"
    val fs2Version              = "0.10.5"
>>>>>>> 8b3788de
    val shapelessVersion        = "2.3.3"
    val attoVersion             = "0.6.4"
    val scalaParsersVersion     = "1.1.1"
    val scalaXmlVerson          = "1.1.1"

    val http4sVersion           = "0.20.0-M3"
    val squants                 = "1.4.0"
    val argonaut                = "6.2.2"
    val commonsHttp             = "2.0.2"
    val unboundId               = "3.2.1"
    val jwt                     = "0.19.0"
    val slf4j                   = "1.7.25"
    val log4s                   = "1.6.1"
    val logback                 = "1.2.3"
    val janino                  = "3.0.11"
    val logstash                = "5.2"
    val knobs                   = "7.0.24"
    val monocleVersion          = "1.5.1-cats"
    val circeVersion            = "0.10.1"
    val doobieVersion           = "0.6.0"
    val flywayVersion           = "5.2.1"
    val tucoVersion             = "0.4.1"
    val declineVersion          = "0.5.1"

    // test libraries
    val scalaTest               = "3.0.5"
    val scalaCheck              = "1.13.5"
    val discipline              = "0.9.0"
    val xmlUnit                 = "1.6"
    val jUnitInterface          = "0.11"

    // Pure JS libraries
    val reactJS                 = "16.5.1"
    val jQuery                  = "3.2.1"
    val semanticUI              = "2.3.1"
    val ocsVersion              = "2018101.1.3"
    val uglifyJs                = "1.2.4"
    val reactVirtualized        = "9.21.0"
    val reactDraggable          = "3.1.1"

    val apacheXMLRPC            = "3.1.3"
    val opencsv                 = "2.1"
    val epicsService            = "1.0.2"
    val gmpCommandRecords       = "0.7.2"
    val giapi                   = "1.1.2"
    val giapiJmsUtil            = "0.5.2"
    val giapiJmsProvider        = "1.6.2"
    val giapiCommandsClient     = "0.2.2"
    val giapiStatusService      = "0.6.2"
    val gmpStatusGateway        = "0.3.2"
    val gmpStatusDatabase       = "0.3.2"
    val gmpCmdClientBridge      = "0.6.2"
    val guava                   = "25.0-jre"
    val prometheusClient        = "0.6.0"
    val geminiLocales           = "0.1.0-2018f"
  }

  /**
    * Global libraries
    */
  object Libraries {
    // Test Libraries
    val TestLibs               = Def.setting(Seq(
      "org.typelevel"              %%% "cats-testkit"              % LibraryVersions.catsVersion         % "test"
    ))
    val XmlUnit                = "xmlunit" % "xmlunit" % LibraryVersions.xmlUnit % "test"
    val JUnitInterface         = "com.novocode" % "junit-interface" % LibraryVersions.jUnitInterface % "test"

    // Server side libraries
    val Cats                   = Def.setting("org.typelevel" %%% "cats-core"                         % LibraryVersions.catsVersion)
    val CatsEffect             = Def.setting("org.typelevel" %%% "cats-effect"                       % LibraryVersions.catsEffectVersion)
    val CatsFree               = Def.setting("org.typelevel" %%% "cats-free"                         % LibraryVersions.catsVersion)
    val Fs2                    = "co.fs2"                    %%  "fs2-core"                          % LibraryVersions.fs2Version
    val Fs2IO                  = "co.fs2"                    %%  "fs2-io"                            % LibraryVersions.fs2Version % "test"
    val Mouse                  = Def.setting("org.typelevel" %%% "mouse"                             % LibraryVersions.mouseVersion)
    val Shapeless              = Def.setting("com.chuusai"   %%% "shapeless"                         % LibraryVersions.shapelessVersion)
    val Decline                = "com.monovore"              %%  "decline"                           % LibraryVersions.declineVersion
    val Argonaut               = "io.argonaut"               %%  "argonaut"                          % LibraryVersions.argonaut
    val CommonsHttp            = "commons-httpclient"        %   "commons-httpclient"                % LibraryVersions.commonsHttp
    val UnboundId              = "com.unboundid"             %   "unboundid-ldapsdk-minimal-edition" % LibraryVersions.unboundId
    val JwtCore                = "com.pauldijou"             %%  "jwt-core"                          % LibraryVersions.jwt
    val Slf4j                  = "org.slf4j"                 %   "slf4j-api"                         % LibraryVersions.slf4j
    val JuliSlf4j              = "org.slf4j"                 %   "jul-to-slf4j"                      % LibraryVersions.slf4j
    val NopSlf4j               = "org.slf4j"                 %   "slf4j-nop"                         % LibraryVersions.slf4j
    val Logback                = Seq(
      "ch.qos.logback"       % "logback-core"             % LibraryVersions.logback,
      "ch.qos.logback"       % "logback-classic"          % LibraryVersions.logback,
      "org.codehaus.janino"  % "janino"                   % LibraryVersions.janino,
      "net.logstash.logback" % "logstash-logback-encoder" % LibraryVersions.logstash
    )
    val Log4s                  = "org.log4s"                          %%  "log4s"                    % LibraryVersions.log4s
    val PrometheusClient       = "io.prometheus"                      %   "simpleclient_common"      % LibraryVersions.prometheusClient
    val Logging                = Seq(JuliSlf4j, Log4s) ++ Logback
    val Knobs                  = "io.getnelson.knobs"                 %%  "core"                     % LibraryVersions.knobs
    val OpenCSV                = "net.sf.opencsv"                     %   "opencsv"                  % LibraryVersions.opencsv
    val Squants                = Def.setting("org.typelevel"          %%% "squants"                  % LibraryVersions.squants)
    val ScalaXml               = Def.setting("org.scala-lang.modules" %%% "scala-xml"                % LibraryVersions.scalaXmlVerson)
    val ScalaParserCombinators = Def.setting("org.scala-lang.modules" %%  "scala-parser-combinators" % LibraryVersions.scalaParsersVersion)
    val Http4s                 = Seq(
      "org.http4s" %% "http4s-dsl"          % LibraryVersions.http4sVersion,
      "org.http4s" %% "http4s-blaze-server" % LibraryVersions.http4sVersion)
    val Http4sClient           = Seq(
      "org.http4s" %% "http4s-dsl"          % LibraryVersions.http4sVersion,
      "org.http4s" %% "http4s-blaze-client" % LibraryVersions.http4sVersion)
    val Http4sBoopickle        = "org.http4s"                         %%  "http4s-boopickle"                 % LibraryVersions.http4sVersion
    val Http4sCirce            = "org.http4s"                         %%  "http4s-circe"                     % LibraryVersions.http4sVersion
    val Http4sXml              = "org.http4s"                         %%  "http4s-scala-xml"                 % LibraryVersions.http4sVersion
    val Http4sPrometheus       = "org.http4s"                         %%  "http4s-prometheus-metrics" % LibraryVersions.http4sVersion
    val Flyway                 = "org.flywaydb"                       %   "flyway-core"                      % LibraryVersions.flywayVersion
    val Atto                   = Def.setting("org.tpolecat"           %%% "atto-core"                        % LibraryVersions.attoVersion)
    val Monocle                = Def.setting(Seq(
      "com.github.julien-truffaut" %%% "monocle-core"   % LibraryVersions.monocleVersion,
      "com.github.julien-truffaut" %%% "monocle-macro"  % LibraryVersions.monocleVersion,
      "com.github.julien-truffaut" %%% "monocle-unsafe" % LibraryVersions.monocleVersion,
      "com.github.julien-truffaut" %%% "monocle-law"    % LibraryVersions.monocleVersion % "test"))
    val Tuco                   = Seq(
      "org.tpolecat" %% "tuco-core"  % LibraryVersions.tucoVersion,
      "org.tpolecat" %% "tuco-shell" % LibraryVersions.tucoVersion
    )
    val Circe                  = Def.setting(Seq(
      "io.circe" %%% "circe-core"    % LibraryVersions.circeVersion,
      "io.circe" %%% "circe-generic" % LibraryVersions.circeVersion,
      "io.circe" %%% "circe-parser"  % LibraryVersions.circeVersion,
      "io.circe" %%% "circe-testing" % LibraryVersions.circeVersion % "test"))
    val Doobie                 = Seq(
      "org.tpolecat" %% "doobie-core"      % LibraryVersions.doobieVersion,
      "org.tpolecat" %% "doobie-postgres"  % LibraryVersions.doobieVersion,
      "org.tpolecat" %% "doobie-scalatest" % LibraryVersions.doobieVersion % "test")

    // Client Side JS libraries
    val ReactScalaJS            = Def.setting(Seq(
      "com.github.japgolly.scalajs-react" %%% "core"             % LibraryVersions.scalajsReact,
      "com.github.japgolly.scalajs-react" %%% "extra"            % LibraryVersions.scalajsReact,
      "com.github.japgolly.scalajs-react" %%% "ext-monocle-cats" % LibraryVersions.scalajsReact,
      "com.github.japgolly.scalajs-react" %%% "ext-cats"         % LibraryVersions.scalajsReact
    ))
    val Diode                   = Def.setting(Seq(
      "io.suzaku" %%% "diode"       % LibraryVersions.diode,
      "io.suzaku" %%% "diode-react" % LibraryVersions.diodeReact
    ))
    val ScalaJSDom              = Def.setting("org.scala-js"      %%% "scalajs-dom"                % LibraryVersions.scalaDom)
    val ScalaJSReactVirtualized = Def.setting("io.github.cquiroz" %%% "scalajs-react-virtualized"  % LibraryVersions.scalaJSReactVirtualized)
    val ScalaJSReactDraggable   = Def.setting("io.github.cquiroz" %%% "scalajs-react-draggable"    % LibraryVersions.scalaJSReactDraggable)
    val ScalaJSReactSortable    = Def.setting("io.github.cquiroz" %%% "scalajs-react-sortable-hoc" % LibraryVersions.scalaJSReactSortable)
    val ScalaJSReactClipboard   = Def.setting("io.github.cquiroz" %%% "scalajs-react-clipboard"    % LibraryVersions.scalaJSReactClipboard)
    val JQuery                  = Def.setting("org.querki"        %%% "jquery-facade"              % LibraryVersions.scalaJQuery)
    val BooPickle               = Def.setting("io.suzaku"         %%% "boopickle"                  % LibraryVersions.booPickle)
    val JavaTimeJS              = Def.setting("io.github.cquiroz" %%% "scala-java-time"            % LibraryVersions.javaTimeJS)
    val JavaLogJS               = Def.setting("org.scala-js"      %%% "scalajs-java-logging"       % LibraryVersions.javaLogJS)
    val GeminiLocales           = Def.setting("edu.gemini"        %%% "gemini-locales"             % LibraryVersions.geminiLocales)

    // OCS Libraries, these should become modules in the future
    val SpModelCore = "edu.gemini.ocs"    %% "edu-gemini-spmodel-core"        % LibraryVersions.ocsVersion
    val SeqexecOdb  = Seq(
                      "edu.gemini.ocs"    %% "edu-gemini-seqexec-odb"         % LibraryVersions.ocsVersion,
                      "dom4j"             %  "dom4j"                          % "1.5.1"
                        exclude("jaxen", "jaxen")
                        exclude("jaxme", "jaxme-api")
                        exclude("msv", "xsdlib")
                        exclude("msv", "relaxngDatatype")
                        exclude("pull-parser", "pull-parser")
                        exclude("stax", "stax")
                        exclude("xml-apis", "xml-apis")
                        exclude("xpp3", "xpp3"))
    val POT         = "edu.gemini.ocs"    %% "edu-gemini-pot"                 % LibraryVersions.ocsVersion
    val TRPC        = "edu.gemini.ocs"    %% "edu-gemini-util-trpc"           % LibraryVersions.ocsVersion
    val WDBAClient  = Seq(
                      "edu.gemini.ocs"    %% "edu-gemini-wdba-session-client" % LibraryVersions.ocsVersion,
                      "org.apache.xmlrpc" %  "xmlrpc-client"                  % LibraryVersions.apacheXMLRPC)

    // GIAPI Libraries
    val EpicsService        = "edu.gemini.epics"     % "epics-service"           % LibraryVersions.epicsService
    val GmpCommandsRecords  = "edu.gemini.gmp"       % "gmp-commands-records"    % LibraryVersions.gmpCommandRecords
    val GiapiJmsUtil        = "edu.gemini.aspen"     % "giapi-jms-util"          % LibraryVersions.giapiJmsUtil
    val GiapiJmsProvider    = "edu.gemini.jms"       % "jms-activemq-provider"   % LibraryVersions.giapiJmsProvider
    val Giapi               = "edu.gemini.aspen"     % "giapi"                   % LibraryVersions.giapi
    val GiapiCommandsClient = "edu.gemini.aspen.gmp" % "gmp-commands-jms-client" % LibraryVersions.giapiCommandsClient
    val GiapiStatusService  = "edu.gemini.aspen"     % "giapi-status-service"    % LibraryVersions.giapiStatusService
    val GmpStatusGateway    = "edu.gemini.aspen.gmp" % "gmp-status-gateway"      % LibraryVersions.gmpStatusGateway
    val GmpStatusDatabase   = "edu.gemini.aspen.gmp" % "gmp-statusdb"            % LibraryVersions.gmpStatusDatabase
    val GmpCmdJmsBridge     = "edu.gemini.aspen.gmp" % "gmp-commands-jms-bridge" % LibraryVersions.gmpCmdClientBridge
    val Guava               = "com.google.guava"     % "guava"                   % LibraryVersions.guava
  }

  object PluginVersions {
    // Compiler plugins
    val paradiseVersion    = "2.1.1"
    val kpVersion          = "0.9.9"
  }

  object Plugins {
    val paradisePlugin = "org.scalamacros" %% "paradise" % PluginVersions.paradiseVersion cross CrossVersion.patch
    val kindProjectorPlugin = "org.spire-math" %% "kind-projector" % PluginVersions.kpVersion
  }

}<|MERGE_RESOLUTION|>--- conflicted
+++ resolved
@@ -58,13 +58,8 @@
       "-Ywarn-unused:patvars",             // Warn if a variable bound in a pattern is unused.
       "-Ywarn-unused:privates",            // Warn if a private member is unused.
       "-Ywarn-value-discard",              // Warn when non-Unit expression results are unused.
-<<<<<<< HEAD
       "-Ybackend-parallelism", JRuntime.getRuntime.availableProcessors.toString, // Run some tasks in parallel
       "-Yrangepos"
-=======
-      "-Yrangepos",
-      "-Ybackend-parallelism", JRuntime.getRuntime.availableProcessors.toString // Run some tasks in parallel
->>>>>>> 8b3788de
     )
   }
 
@@ -87,17 +82,10 @@
     val scalaJSReactSortable    = "0.1.1"
 
     // Scala libraries
-<<<<<<< HEAD
     val catsEffectVersion       = "1.0.0"
-    val catsVersion             = "1.4.0"
-    val mouseVersion            = "0.19"
-    val fs2Version              = "1.0.0"
-=======
-    val catsEffectVersion       = "0.10.1"
     val catsVersion             = "1.5.0"
     val mouseVersion            = "0.20"
-    val fs2Version              = "0.10.5"
->>>>>>> 8b3788de
+    val fs2Version              = "1.0.0"
     val shapelessVersion        = "2.3.3"
     val attoVersion             = "0.6.4"
     val scalaParsersVersion     = "1.1.1"
