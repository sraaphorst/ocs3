// Copyright (c) 2016-2019 Association of Universities for Research in Astronomy, Inc. (AURA)
// For license information see LICENSE or https://opensource.org/licenses/BSD-3-Clause

package seqexec.server

import edu.gemini.spModel.config2.{Config, DefaultConfig, ItemEntry, ItemKey}
import edu.gemini.spModel.seqcomp.SeqConfigNames
import org.scalacheck.{Arbitrary, _}
import org.scalacheck.Arbitrary._
<<<<<<< HEAD
import cats.tests.CatsSuite
import org.scalatest.EitherValues
=======
import org.scalatest.prop.PropertyChecks
import org.scalatest.{EitherValues, FlatSpec, Matchers}
>>>>>>> 952d75d0

trait ConfigArbitraries {

  implicit val arbItemKey: Arbitrary[ItemKey] =
    Arbitrary {
      for {
        prefix <- Gen.oneOf(Seq(SeqConfigNames.OBSERVE_KEY, SeqConfigNames.CALIBRATION_KEY, SeqConfigNames.TELESCOPE_KEY, SeqConfigNames.INSTRUMENT_KEY, SeqConfigNames.META_DATA_KEY, SeqConfigNames.OCS_KEY))
        suffix <- arbitrary[String]
      } yield new ItemKey(prefix, suffix)
    }

  // Will generate ItemEntry with only String values
  implicit val arbItemEntry: Arbitrary[ItemEntry] =
    Arbitrary {
      for {
        key   <- arbitrary[ItemKey]
        value <- arbitrary[String]
      } yield new ItemEntry(key, value)
    }

  implicit val arbConfig: Arbitrary[Config] =
    Arbitrary {
      for {
        items <- arbitrary[Array[ItemEntry]]
      } yield new DefaultConfig(items)
    }
}

class ConfigUtilSpec extends CatsSuite with EitherValues with ConfigArbitraries {
  import ConfigUtilOps._

  test("ConfigUtil: extract keys with the correct type") {
    forAll { (c: Config, k: ItemKey) =>
      // Make sure the key is present
      c.putItem(k, "value")
      c.extract(k).as[String] shouldBe Right("value")
    }
  }
  test("ConfigUtil: fail to extract keys with the wrong type") {
    forAll { (c: Config, k: ItemKey) =>
      c.putItem(k, "value")
      c.extract(k).as[Int].left.value should matchPattern {
        case ConversionError(_, _) =>
      }
    }
  }
  test("ConfigUtil: fail to extract unknown keys") {
    forAll { (c: Config, k: ItemKey) =>
      // Make sure the key is removed
      c.remove(k)
      c.extract(k).as[String].left.value should matchPattern {
        case KeyNotFound(_) =>
      }
    }
<<<<<<< HEAD
  }
  test("ConfigUtil: convert to StepConfig") {
    forAll { (c: Config) =>
      // Not much to check but at least verify the amount of subsystems
      val subsystems = c.getKeys.map(_.getRoot.getName).map(SystemName.unsafeFromString).distinct
      c.toStepConfig.keys should contain theSameElementsAs subsystems
    }
  }
=======
>>>>>>> 952d75d0
}<|MERGE_RESOLUTION|>--- conflicted
+++ resolved
@@ -7,13 +7,8 @@
 import edu.gemini.spModel.seqcomp.SeqConfigNames
 import org.scalacheck.{Arbitrary, _}
 import org.scalacheck.Arbitrary._
-<<<<<<< HEAD
 import cats.tests.CatsSuite
 import org.scalatest.EitherValues
-=======
-import org.scalatest.prop.PropertyChecks
-import org.scalatest.{EitherValues, FlatSpec, Matchers}
->>>>>>> 952d75d0
 
 trait ConfigArbitraries {
 
@@ -68,15 +63,5 @@
         case KeyNotFound(_) =>
       }
     }
-<<<<<<< HEAD
   }
-  test("ConfigUtil: convert to StepConfig") {
-    forAll { (c: Config) =>
-      // Not much to check but at least verify the amount of subsystems
-      val subsystems = c.getKeys.map(_.getRoot.getName).map(SystemName.unsafeFromString).distinct
-      c.toStepConfig.keys should contain theSameElementsAs subsystems
-    }
-  }
-=======
->>>>>>> 952d75d0
 }