--- conflicted
+++ resolved
@@ -308,13 +308,8 @@
   private def run(userReact: PartialFunction[SystemEvent, HandleType[Unit]])(ev: EventType)(implicit ci: Concurrent[IO]): HandleType[ResultType] = {
     ev match {
       case EventUser(ue)   => handleUserEvent(ue)
-<<<<<<< HEAD
       case EventSystem(se) => handleSystemEvent(se).flatMap(x =>
-        userReact.applyOrElse(se, (_:SystemEvent) =>  unit).map(_ => x))
-=======
-      case EventSystem(se) => handleSystemEvent(se)(ec).flatMap(x =>
         userReact.applyOrElse(se, (_:SystemEvent) =>  unit).as(x))
->>>>>>> 8b3788de
     }
   }
 
